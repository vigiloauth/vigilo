package middleware

import (
	"context"
	"fmt"
	"net/http"
	"strings"

	"github.com/vigiloauth/vigilo/identity/config"
	"github.com/vigiloauth/vigilo/internal/common"
	"github.com/vigiloauth/vigilo/internal/crypto"
	token "github.com/vigiloauth/vigilo/internal/domain/token"
	"github.com/vigiloauth/vigilo/internal/errors"
	web "github.com/vigiloauth/vigilo/internal/web"
)

<<<<<<< HEAD
var logger = config.GetServerConfig().Logger()

type contextKey string

const (
	module                           string = "Middleware"
	maxRequestsForStrictRateLimiting int    = 3
)

// Middleware encapsulates middleware functionalities.
type Middleware struct {
	serverConfig *config.ServerConfig
	tokenService token.TokenService
	rateLimiter  *RateLimiter
=======
// Middleware encapsulates middleware functionalities.
type Middleware struct {
	serverConfig *config.ServerConfig // Server configuration.
	tokenManager token.TokenManager   // Token manager for JWT operations.
	tokenStore   token.TokenStore     // Token store for blacklisted tokens.
	rateLimiter  *RateLimiter         // Rate limiter for request rate limiting.
>>>>>>> 374ab8a8
}

// NewMiddleware creates a new Middleware instance.
//
// Parameters:
//
//	tokenManager token.TokenManager: The token manager.
//	tokenStore token.TokenStore: The token store.
//
// Returns:
//
//	*Middleware: A new Middleware instance.
<<<<<<< HEAD
func NewMiddleware(tokenService token.TokenService) *Middleware {
=======
func NewMiddleware(tokenManager token.TokenManager, tokenStore token.TokenStore) *Middleware {
>>>>>>> 374ab8a8
	serverConfig := config.GetServerConfig()
	return &Middleware{
		serverConfig: serverConfig,
		tokenService: tokenService,
		rateLimiter:  NewRateLimiter(serverConfig.MaxRequestsPerMinute()),
	}
}

// AuthMiddleware is a middleware that checks for a valid JWT token in the Authorization header.
//
// Returns:
//
//	func(http.Handler) http.Handler: A middleware function.
func (m *Middleware) AuthMiddleware() func(http.Handler) http.Handler {
	return func(next http.Handler) http.Handler {
		return http.HandlerFunc(func(w http.ResponseWriter, r *http.Request) {
<<<<<<< HEAD
			logger.Debug(module, "AuthMiddleware: Processing request method=%s url=%s", r.Method, r.URL.Path)

			tokenString, err := web.ExtractBearerToken(r)
			if err != nil {
				logger.Warn(module, "AuthMiddleware: Failed to extract bearer token: %v", err)
				wrappedErr := errors.Wrap(err, "", "failed to extract bearer token from authorization header")
				web.WriteError(w, wrappedErr)
				return
			}

			if err := m.tokenService.ValidateToken(tokenString); err != nil {
				logger.Warn(module, "AuthMiddleware: Failed to validate token: %s", err)
				wrappedErr := errors.Wrap(err, "", "an error occurred validating the access token")
				web.WriteError(w, wrappedErr)
=======
			authHeader := r.Header.Get("Authorization")
			if authHeader == "" {
				err := errors.New(errors.ErrCodeMissingHeader, "authorization header is missing")
				utils.WriteError(w, err)
				return
			}

			tokenString := strings.TrimPrefix(authHeader, "Bearer ")
			if m.tokenStore.IsTokenBlacklisted(tokenString) {
				err := errors.New(errors.ErrCodeUnauthorized, "token is blacklisted")
				utils.WriteError(w, err)
				return
			}

			if m.tokenManager.IsTokenExpired(tokenString) {
				err := errors.New(errors.ErrCodeExpiredToken, "token is expired")
				utils.WriteError(w, err)
>>>>>>> 374ab8a8
				return
			}

			_, err = m.tokenService.ParseToken(tokenString)
			if err != nil {
<<<<<<< HEAD
				logger.Warn(module, "AuthMiddleware: Failed to parse token: %s", err)
				wrappedErr := errors.Wrap(err, errors.ErrCodeTokenParsing, "failed to parse token")
				web.WriteError(w, wrappedErr)
=======
				wrappedErr := errors.Wrap(err, errors.ErrCodeTokenParsing, "failed to parse token")
				utils.WriteError(w, wrappedErr)
>>>>>>> 374ab8a8
				return
			}

			logger.Debug(module, "AuthMiddleware: Token validated successfully, passing request to next handler")
			next.ServeHTTP(w, r)
		})
	}
}

// RedirectToHTTPS is a middleware that redirects HTTP requests to HTTPS.
//
// Parameters:
//
//	next http.Handler: The next handler in the chain.
//
// Returns:
//
//	http.Handler: A middleware handler.
func (m *Middleware) RedirectToHTTPS(next http.Handler) http.Handler {
	return http.HandlerFunc(func(w http.ResponseWriter, r *http.Request) {
		logger.Debug(module, "RedirectToHTTPS: Processing request method=%s url=%s", r.Method, r.URL.Path)
		if r.TLS == nil {
			logger.Debug(module, "RedirectToHTTPS: Redirecting request to HTTPS")
			redirectToHttps(w, r)
			return
		}

		logger.Debug(module, "RedirectToHTTPS: Passing request to next handler")
		next.ServeHTTP(w, r)
	})
}

// RateLimit is a middleware that limits the number of requests based on the rate limiter.
//
// Parameters:
//
//	next http.Handler: The next handler in the chain.
//
// Returns:
//
//	http.Handler: A middleware handler.
func (m *Middleware) RateLimit(next http.Handler) http.Handler {
	return http.HandlerFunc(func(w http.ResponseWriter, r *http.Request) {
		logger.Debug(module, "RateLimit: Applying rate limiting to request method=%s url=%s", r.Method, r.URL.Path)
		if !m.rateLimiter.Allow() {
			logger.Warn(module, "RateLimit: Rate limit exceeded for url=%s", r.URL.Path)
			err := errors.New(errors.ErrCodeRequestLimitExceeded, "too many requests")
			web.WriteError(w, err)
			return
		}

		logger.Debug(module, "RateLimit: Passing request to next handler")
		next.ServeHTTP(w, r)
	})
}

// StrictRateLimit applies stricter rate limiting for sensitive operations.
func (m *Middleware) StrictRateLimit(next http.Handler) http.Handler {
	strictLimiter := NewRateLimiter(maxRequestsForStrictRateLimiting)
	return http.HandlerFunc(func(w http.ResponseWriter, r *http.Request) {
		logger.Debug(module, "StrictRateLimit: Applying strict rate limiting to request method=%s url=%s", r.Method, r.URL.Path)
		if !strictLimiter.Allow() {
			logger.Warn(module, "StrictRateLimit: Strict rate limit exceeded for url=%s", r.URL.Path)
			err := errors.New(errors.ErrCodeRequestLimitExceeded, "rate limit exceeded for sensitive operations")
			web.WriteError(w, err)
			return
		}

		logger.Debug(module, "StrictRateLimit: Passing request to next handler")
		next.ServeHTTP(w, r)
	})
}

<<<<<<< HEAD
func (m *Middleware) RequireRequestMethod(requestMethod string) func(http.Handler) http.Handler {
	return func(next http.Handler) http.Handler {
		return http.HandlerFunc(func(w http.ResponseWriter, r *http.Request) {
			logger.Debug(module, "RequireRequestMethod: Validating request method=%s for url=%s", r.Method, r.URL.Path)
			if r.Method != requestMethod {
				logger.Warn(module, "RequireRequestMethod: Invalid request method received for url=%s", r.URL.Path)
				err := errors.New(errors.ErrCodeMethodNotAllowed, fmt.Sprintf("method '%s' not allowed for this request", r.Method))
				web.WriteError(w, err)
				return
			}

			logger.Debug(module, "RequireRequestMethod: Passing request to next handler")
			next.ServeHTTP(w, r)
		})
	}
}

// RequestIDMiddleware ensures each request has a unique request ID.
func (m *Middleware) RequestIDMiddleware(next http.Handler) http.Handler {
	return http.HandlerFunc(func(w http.ResponseWriter, r *http.Request) {
		requestID := r.Header.Get(common.RequestIDHeader)
		if requestID == "" {
			requestID = crypto.GenerateUUID()
		}

		w.Header().Set(common.RequestIDHeader, requestID)
		ctx := context.WithValue(r.Context(), common.RequestID, requestID)
		next.ServeHTTP(w, r.WithContext(ctx))
	})
}

// RequiresContentType creates middleware that validates the request Content-Type header
// against the provided contentType (e.g., "application/json")
func (m *Middleware) RequiresContentType(contentType string) func(http.Handler) http.Handler {
	return func(next http.Handler) http.Handler {
		return http.HandlerFunc(func(w http.ResponseWriter, r *http.Request) {
			logger.Debug(module, "RequiresContentType: Validating content type=%s for url=%s", contentType, r.URL.Path)
			if r.Method == http.MethodOptions {
				logger.Debug(module, "RequiresContentType: Passing request to next handler")
				next.ServeHTTP(w, r)
				return
			}

			if r.Method == http.MethodGet || r.Method == http.MethodHead {
				logger.Debug(module, "RequiresContentType: Passing request to next handler")
				next.ServeHTTP(w, r)
				return
			}

			ct := r.Header.Get("Content-Type")
			if ct == "" {
				logger.Warn(module, "RequiresContentType: Content-Type header is missing in request")
				err := errors.New(errors.ErrCodeInvalidContentType, "Content-Type header is required")
				web.WriteError(w, err)
				return
			}

			if !strings.HasPrefix(ct, contentType) {
				err := errors.New(
					errors.ErrCodeInvalidContentType,
					fmt.Sprintf("unsupported Content-Type, expected: %s", contentType),
				)
				logger.Warn(module, "RequiresContentType: Unsupported Content-Type=%s received for request", contentType)
				web.WriteError(w, err)
				return
			}

			logger.Debug(module, "RequiresContentType: Passing request to next handler")
			next.ServeHTTP(w, r)
		})
	}
}

// redirectToHttps redirects an HTTP request to HTTPS.
=======
// redirectToHttps redirects an HTTP request to HTTPS.
//
// Parameters:
//
//	w http.ResponseWriter: The response writer.
//	r *http.Request: The request.
>>>>>>> 374ab8a8
func redirectToHttps(w http.ResponseWriter, r *http.Request) {
	host := r.Host
	target := "https://" + host + r.URL.Path
	if len(r.URL.RawQuery) > 0 {
		target += "?" + r.URL.RawQuery
	}
	http.Redirect(w, r, target, http.StatusPermanentRedirect)
}<|MERGE_RESOLUTION|>--- conflicted
+++ resolved
@@ -14,7 +14,6 @@
 	web "github.com/vigiloauth/vigilo/internal/web"
 )
 
-<<<<<<< HEAD
 var logger = config.GetServerConfig().Logger()
 
 type contextKey string
@@ -29,14 +28,6 @@
 	serverConfig *config.ServerConfig
 	tokenService token.TokenService
 	rateLimiter  *RateLimiter
-=======
-// Middleware encapsulates middleware functionalities.
-type Middleware struct {
-	serverConfig *config.ServerConfig // Server configuration.
-	tokenManager token.TokenManager   // Token manager for JWT operations.
-	tokenStore   token.TokenStore     // Token store for blacklisted tokens.
-	rateLimiter  *RateLimiter         // Rate limiter for request rate limiting.
->>>>>>> 374ab8a8
 }
 
 // NewMiddleware creates a new Middleware instance.
@@ -49,11 +40,7 @@
 // Returns:
 //
 //	*Middleware: A new Middleware instance.
-<<<<<<< HEAD
 func NewMiddleware(tokenService token.TokenService) *Middleware {
-=======
-func NewMiddleware(tokenManager token.TokenManager, tokenStore token.TokenStore) *Middleware {
->>>>>>> 374ab8a8
 	serverConfig := config.GetServerConfig()
 	return &Middleware{
 		serverConfig: serverConfig,
@@ -70,7 +57,6 @@
 func (m *Middleware) AuthMiddleware() func(http.Handler) http.Handler {
 	return func(next http.Handler) http.Handler {
 		return http.HandlerFunc(func(w http.ResponseWriter, r *http.Request) {
-<<<<<<< HEAD
 			logger.Debug(module, "AuthMiddleware: Processing request method=%s url=%s", r.Method, r.URL.Path)
 
 			tokenString, err := web.ExtractBearerToken(r)
@@ -85,38 +71,14 @@
 				logger.Warn(module, "AuthMiddleware: Failed to validate token: %s", err)
 				wrappedErr := errors.Wrap(err, "", "an error occurred validating the access token")
 				web.WriteError(w, wrappedErr)
-=======
-			authHeader := r.Header.Get("Authorization")
-			if authHeader == "" {
-				err := errors.New(errors.ErrCodeMissingHeader, "authorization header is missing")
-				utils.WriteError(w, err)
-				return
-			}
-
-			tokenString := strings.TrimPrefix(authHeader, "Bearer ")
-			if m.tokenStore.IsTokenBlacklisted(tokenString) {
-				err := errors.New(errors.ErrCodeUnauthorized, "token is blacklisted")
-				utils.WriteError(w, err)
-				return
-			}
-
-			if m.tokenManager.IsTokenExpired(tokenString) {
-				err := errors.New(errors.ErrCodeExpiredToken, "token is expired")
-				utils.WriteError(w, err)
->>>>>>> 374ab8a8
 				return
 			}
 
 			_, err = m.tokenService.ParseToken(tokenString)
 			if err != nil {
-<<<<<<< HEAD
 				logger.Warn(module, "AuthMiddleware: Failed to parse token: %s", err)
 				wrappedErr := errors.Wrap(err, errors.ErrCodeTokenParsing, "failed to parse token")
 				web.WriteError(w, wrappedErr)
-=======
-				wrappedErr := errors.Wrap(err, errors.ErrCodeTokenParsing, "failed to parse token")
-				utils.WriteError(w, wrappedErr)
->>>>>>> 374ab8a8
 				return
 			}
 
@@ -190,7 +152,6 @@
 	})
 }
 
-<<<<<<< HEAD
 func (m *Middleware) RequireRequestMethod(requestMethod string) func(http.Handler) http.Handler {
 	return func(next http.Handler) http.Handler {
 		return http.HandlerFunc(func(w http.ResponseWriter, r *http.Request) {
@@ -265,14 +226,6 @@
 }
 
 // redirectToHttps redirects an HTTP request to HTTPS.
-=======
-// redirectToHttps redirects an HTTP request to HTTPS.
-//
-// Parameters:
-//
-//	w http.ResponseWriter: The response writer.
-//	r *http.Request: The request.
->>>>>>> 374ab8a8
 func redirectToHttps(w http.ResponseWriter, r *http.Request) {
 	host := r.Host
 	target := "https://" + host + r.URL.Path
