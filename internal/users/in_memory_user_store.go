--- conflicted
+++ resolved
@@ -27,11 +27,7 @@
 	defer c.mu.Unlock()
 
 	if _, ok := c.data[user.Email]; ok {
-<<<<<<< HEAD
-		return errors.NewDuplicateUserError("email")
-=======
 		return errors.NewDuplicateUserError(UserFieldConstants.Email)
->>>>>>> 2a0853d8
 	}
 
 	c.data[user.Email] = user
