package users

import (
	"net/mail"
	"strings"
	"time"
	"unicode"

	"github.com/vigiloauth/vigilo/identity/config"
	"github.com/vigiloauth/vigilo/internal/errors"
)

// User represents a user in the system.
type User struct {
<<<<<<< HEAD
	ID              string    `json:"id"`                // Unique identifier for the user.
	Username        string    `json:"username"`          // User's username.
	Email           string    `json:"email"`             // User's email address.
	Password        string    `json:"password"`          // User's password (hashed).
	LastFailedLogin time.Time `json:"last_failed_login"` // Timestamp of the last failed login attempt.
	AccountLocked   bool      `json:"account_locked"`    // Indicates if the user's account is locked.
=======
	ID              string    `json:"-"`
	Username        string    `json:"username"`
	Email           string    `json:"email"`
	Password        string    `json:"-"`
	LastFailedLogin time.Time `json:"-"`
	AccountLocked   bool      `json:"-"`
>>>>>>> 2608c932
}

// UserRegistrationRequest represents the registration request payload.
type UserRegistrationRequest struct {
	Username string `json:"username"` // Username for the new user.
	Email    string `json:"email"`    // Email address for the new user.
	Password string `json:"password"` // Password for the new user.
}

// UserRegistrationResponse represents the registration response payload.
type UserRegistrationResponse struct {
	User     *User  `json:"user"`  // The created User object.
	JWTToken string `json:"token"` // JWT token for the registered user.
}

// UserLoginRequest represents the login request payload.
type UserLoginRequest struct {
	Email    string `json:"email"`    // User's email address.
	Password string `json:"password"` // User's password.
}

// UserLoginResponse represents the login response payload.
type UserLoginResponse struct {
	User     *User  `json:"user"`  // The authenticated User object.
	JWTToken string `json:"token"` // JWT token for the authenticated user.
}

// UserPasswordResetRequest represents the password reset request payload.
type UserPasswordResetRequest struct {
	Email       string `json:"email"`        // User's email address.
	ResetToken  string `json:"reset_token"`  // Password reset token.
	NewPassword string `json:"new_password"` // New password for the user.
}

// UserPasswordResetResponse represents the password reset response payload.
type UserPasswordResetResponse struct {
	Message string `json:"message"` // Message indicating the result of the password reset.
}

// NewUser creates a new User instance.
//
// Parameters:
//
//	username string: The user's username.
//	email string: The user's email address.
//	password string: The user's password (hashed).
//
// Returns:
//
//	*User: A new User instance.
func NewUser(username, email, password string) *User {
	return &User{
		Username:        username,
		Email:           email,
		Password:        password,
		LastFailedLogin: time.Time{},
		AccountLocked:   false,
	}
}

// NewUserRegistrationRequest creates a new UserRegistrationRequest instance.
//
// Parameters:
//
//	username string: The username for the registration request.
//	email string: The email for the registration request.
//	password string: The password for the registration request.
//
// Returns:
//
//	*UserRegistrationRequest: A new UserRegistrationRequest instance.
func NewUserRegistrationRequest(username, email, password string) *UserRegistrationRequest {
	return &UserRegistrationRequest{
		Username: username,
		Email:    email,
		Password: password,
	}
}

// NewUserRegistrationResponse creates a new UserRegistrationResponse instance.
//
// Parameters:
//
//	user *User: The created User object.
//	jwtToken string: The JWT token for the registered user.
//
// Returns:
//
//	*UserRegistrationResponse: A new UserRegistrationResponse instance.
func NewUserRegistrationResponse(user *User, jwtToken string) *UserRegistrationResponse {
	return &UserRegistrationResponse{
		User:     user,
		JWTToken: jwtToken,
	}
}

// NewUserLoginRequest creates a new UserLoginRequest instance.
//
// Parameters:
//
//	email string: The email for the login request.
//	password string: The password for the login request.
//
// Returns:
//
//	*UserLoginRequest: A new UserLoginRequest instance.
func NewUserLoginRequest(email, password string) *UserLoginRequest {
	return &UserLoginRequest{
		Email:    email,
		Password: password,
	}
}

// NewUserLoginResponse creates a new UserLoginResponse instance.
//
// Parameters:
//
//	user *User: The authenticated User object.
//	jwtToken string: The JWT token for the authenticated user.
//
// Returns:
//
//	*UserLoginResponse: A new UserLoginResponse instance.
func NewUserLoginResponse(user *User, jwtToken string) *UserLoginResponse {
	return &UserLoginResponse{
		User:     user,
		JWTToken: jwtToken,
	}
}

// Validate validates the UserRegistrationRequest fields.
//
// Returns:
//
//	error: An ErrorCollection if validation fails, or nil if validation succeeds.
func (req *UserRegistrationRequest) Validate() error {
	errorCollection := errors.NewErrorCollection()

	if req.Username == "" {
		err := errors.New(errors.ErrCodeEmptyInput, "username is empty")
		errorCollection.Add(err)
	}

	validateEmail(req.Email, errorCollection)
	validatePassword(req.Password, errorCollection)

	if errorCollection.HasErrors() {
		return errorCollection
	}

	return nil
}

// Validate validates the UserPasswordResetRequest fields.
//
// Returns:
//
//	error: An ErrorCollection if validation fails, or nil if validation succeeds.
func (req *UserPasswordResetRequest) Validate() error {
	errorCollection := errors.NewErrorCollection()
	validatePassword(req.NewPassword, errorCollection)

	if errorCollection.HasErrors() {
		return errorCollection
	}

	return nil
}

// Validate validates the UserLoginRequest fields.
//
// Returns:
//
//	error: An ErrorCollection if validation fails, or nil if validation succeeds.
func (req *UserLoginRequest) Validate() error {
	errorCollection := errors.NewErrorCollection()
	validateEmail(req.Email, errorCollection)

	if req.Password == "" {
		err := errors.New(errors.ErrCodeEmptyInput, "password is empty")
		errorCollection.Add(err)
	}

	if errorCollection.HasErrors() {
		return errorCollection
	}

	return nil
}

// validateEmail validates the email format and adds errors to the ErrorCollection.
//
// Parameters:
//
//	email string: The email address to validate.
//	errorCollection *errors.ErrorCollection: The ErrorCollection to add errors to.
func validateEmail(email string, errorCollection *errors.ErrorCollection) {
	if email == "" {
		err := errors.New(errors.ErrCodeEmptyInput, "email is empty")
		errorCollection.Add(err)
	} else if !isValidEmailFormat(email) {
		err := errors.New(errors.ErrCodeInvalidFormat, "invalid email format")
		errorCollection.Add(err)
	}
}

// isValidEmailFormat validates the email format.
//
// Parameters:
//
//	email string: The email address to validate.
//
// Returns:
//
//	bool: True if the email format is valid, false otherwise.
func isValidEmailFormat(email string) bool {
	_, err := mail.ParseAddress(email)
	return err == nil
}

// validatePassword validates the password and adds errors to the ErrorCollection.
//
// Parameters:
//
//	password string: The password to validate.
//	errorCollection *errors.ErrorCollection: The ErrorCollection to add errors to.
func validatePassword(password string, errorCollection *errors.ErrorCollection) {
	if password == "" {
		err := errors.New(errors.ErrCodeEmptyInput, "password is empty")
		errorCollection.Add(err)
		return
	}

	passwordConfig := config.GetServerConfig().PasswordConfig()
	minimumLength := passwordConfig.MinLength()

	if len(password) < minimumLength {
		err := errors.New(errors.ErrCodePasswordLength, "password does not match required length")
		errorCollection.Add(err)
	}

	if passwordConfig.RequireUppercase() && !containsUppercase(password) {
		err := errors.New(errors.ErrCodeMissingUppercase, "password is missing a required uppercase letter")
		errorCollection.Add(err)
	}

	if passwordConfig.RequireNumber() && !containsNumber(password) {
		err := errors.New(errors.ErrCodeMissingNumber, "password is missing a required number")
		errorCollection.Add(err)
	}

	if passwordConfig.RequireSymbol() && !containsSymbol(password) {
		err := errors.New(errors.ErrCodeMissingSymbol, "password is missing a required symbold")
		errorCollection.Add(err)
	}
}

func containsUppercase(password string) bool {
	return strings.IndexFunc(password, unicode.IsUpper) >= 0
}

func containsNumber(password string) bool {
	return strings.IndexFunc(password, unicode.IsNumber) >= 0
}

func containsSymbol(password string) bool {
	return strings.IndexFunc(password, func(r rune) bool {
		return !(unicode.IsLetter(r) || unicode.IsNumber(r))
	}) >= 0
}<|MERGE_RESOLUTION|>--- conflicted
+++ resolved
@@ -12,21 +12,12 @@
 
 // User represents a user in the system.
 type User struct {
-<<<<<<< HEAD
-	ID              string    `json:"id"`                // Unique identifier for the user.
-	Username        string    `json:"username"`          // User's username.
-	Email           string    `json:"email"`             // User's email address.
-	Password        string    `json:"password"`          // User's password (hashed).
-	LastFailedLogin time.Time `json:"last_failed_login"` // Timestamp of the last failed login attempt.
-	AccountLocked   bool      `json:"account_locked"`    // Indicates if the user's account is locked.
-=======
-	ID              string    `json:"-"`
-	Username        string    `json:"username"`
-	Email           string    `json:"email"`
-	Password        string    `json:"-"`
-	LastFailedLogin time.Time `json:"-"`
-	AccountLocked   bool      `json:"-"`
->>>>>>> 2608c932
+	ID              string    `json:"-"`          // Unique identifier for the user.
+	Username        string    `json:"username"`   // User's username.
+	Email           string    `json:"email"`      // User's email address.
+	Password        string    `json:"-"`          // User's password (hashed).
+	LastFailedLogin time.Time `json:"-"`          // Timestamp of the last failed login attempt.
+	AccountLocked   bool      `json:"-"`          // Indicates if the user's account is locked.
 }
 
 // UserRegistrationRequest represents the registration request payload.
