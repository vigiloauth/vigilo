--- conflicted
+++ resolved
@@ -9,11 +9,7 @@
 
 require golang.org/x/crypto v0.29.0 // indirect
 
-<<<<<<< HEAD
-replace github.com/vigiloauth/vigilo => ../
-=======
 replace (
 	github.com/vigiloauth/vigilo => ../
 	github.com/vigiloauth/vigilo/identity => ./
-)
->>>>>>> 2a0853d8
+)