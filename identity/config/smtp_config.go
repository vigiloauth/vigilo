--- conflicted
+++ resolved
@@ -9,6 +9,7 @@
 	"github.com/vigiloauth/vigilo/internal/errors"
 )
 
+// SMTPConfig holds the configuration for SMTP email sending.
 // SMTPConfig holds the configuration for SMTP email sending.
 type SMTPConfig struct {
 	server       string           // SMTP server address.
@@ -21,11 +22,8 @@
 	credentials  *SMTPCredentials // SMTP credentials (username, password).
 	maxRetries   int              // Maximum number of retry attempts.
 	retryDelay   time.Duration    // Delay between retry attempts.
-<<<<<<< HEAD
 	logger       *Logger
 	module       string
-=======
->>>>>>> 374ab8a8
 }
 
 // SMTPCredentials holds the username and password for SMTP authentication.
@@ -229,14 +227,11 @@
 	return sc.fromName
 }
 
-<<<<<<< HEAD
 // SetFromName sets the sender's name
 func (sc *SMTPConfig) SetFromName(fromName string) {
 	sc.fromName = fromName
 }
 
-=======
->>>>>>> 374ab8a8
 // ReplyTo returns the reply-to email address.
 func (sc *SMTPConfig) ReplyTo() string {
 	return sc.replyTo
@@ -268,11 +263,7 @@
 //	error: An error if the template path is empty.
 func (sc *SMTPConfig) SetTemplatePath(templatePath string) error {
 	if templatePath == "" {
-<<<<<<< HEAD
 		return errors.New(errors.ErrCodeEmptyInput, "'template path' cannot be empty")
-=======
-		return errors.New(errors.ErrCodeEmptyInput, "`template path` cannot be empty")
->>>>>>> 374ab8a8
 	}
 
 	sc.templatePath = templatePath
@@ -430,7 +421,6 @@
 
 // String returns a string representation of the SMTPConfig.
 func (sc *SMTPConfig) String() string {
-<<<<<<< HEAD
 	return fmt.Sprintf(
 		"\n\tServer: %s\n"+
 			"\tPort: %d\n"+
@@ -443,10 +433,6 @@
 		sc.fromAddress,
 		sc.fromName,
 	)
-=======
-	return fmt.Sprintf("SMTPConfig{server: %s, port: %d, encryption: %s, fromAddress: %s, fromName: %s}",
-		sc.server, sc.port, sc.encryption, sc.fromAddress, sc.fromName)
->>>>>>> 374ab8a8
 }
 
 // String returns a string representation of the SMTPCredentials.
