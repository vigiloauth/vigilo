--- conflicted
+++ resolved
@@ -26,14 +26,11 @@
 
 func TestRateLimiting(t *testing.T) {
 	users.ResetInMemoryUserStore()
-<<<<<<< HEAD
 	user := users.NewUser("", testEmail, testPassword1)
-	requestBody, err := json.Marshal(user)
-=======
+
 	request := users.UserLoginRequest{Email: utils.TestEmail, Password: utils.TestPassword1}
 	requestBody, err := json.Marshal(request)
 	assert.NoError(t, err, "failed to marshal request body")
->>>>>>> 2608c932
 
 	userStore := users.GetInMemoryUserStore()
 	user := users.NewUser("", utils.TestEmail, utils.TestPassword1)
